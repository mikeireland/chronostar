--- conflicted
+++ resolved
@@ -214,10 +214,6 @@
     bg_ln_ols = np.log(np.zeros(nstars) + BG_DENS)
 else:
     bg_ln_ols = None
-<<<<<<< HEAD
-
-=======
->>>>>>> 471fe17f
 
 while ncomps < MAX_COMP:
     # handle special case of one component
