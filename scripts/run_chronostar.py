"""
Primary Chronostar script.

Perform a kinematic fit to data as described in Crundall et al. (2019).

Run this script with either simple argument
line inputs (call with --help to see options) or with a single input
config file. Unzip contents of config_examples.zip to see some examples.
"""

from __future__ import print_function, division, unicode_literals

# prevent plots trying to display (and breaking runs on servers)
try:
    import matplotlib as mpl
    mpl.use('Agg')
except ImportError:
    pass

import argparse
import numpy as np
import os
import sys
from emcee.utils import MPIPool
import logging
import imp      # TODO: address deprecation of imp
from distutils.dir_util import mkpath
import random
import time

from get_association_region import get_region
sys.path.insert(0, os.path.abspath('..'))
from chronostar.synthdata import SynthData
from chronostar import tabletool
from chronostar import compfitter
from chronostar import expectmax


def dummy_trace_orbit_func(loc, times=None):
    """
    Dummy trace orbit func to skip irrelevant computation
    A little constraint on age (since otherwise its a free floating
    parameter)
    """
    if times is not None:
        if np.all(times > 1.):
            return loc + 1000.
    return loc


def log_message(msg, symbol='.', surround=False):
    """Little formatting helper"""
    res = '{}{:^40}{}'.format(5*symbol, msg, 5*symbol)
    if surround:
        res = '\n{}\n{}\n{}'.format(50*symbol, res, 50*symbol)
    logging.info(res)


# Check if single input is provided, and treat as config file
# at the moment config file needs to be in same directory...?
if len(sys.argv) == 2:
    config_name = sys.argv[1]
    config = imp.load_source(config_name.replace('.py', ''), config_name)
    # config = importlib.import_module(config_name.replace('.py', ''), config_name)

# Import suitable component class
if config.special['component'].lower() == 'sphere':
    from chronostar.component import SphereComponent as Component
elif config.special['component'].lower() == 'ellip':
    from chronostar.component import EllipComponent as Component
else:
    raise UserWarning('Unknown (or missing) component parametrisation')


# Check results directory is valid
# If path exists, make a new results_directory with a random int
if os.path.exists(config.config['results_dir']) and\
        not config.config['overwrite_prev_run']:
    rdir = '{}_{}'.format(config.config['results_dir'].rstrip('/'),
                          random.randint(0,1000))
else:
    rdir = config.config['results_dir']
rdir = rdir.rstrip('/') + '/'
mkpath(rdir)

# Now that results directory is set up, can set up log file
logging.basicConfig(filename=rdir+'log.log', level=logging.INFO)

# ------------------------------------------------------------
# -----  BEGIN MPIRUN THING  ---------------------------------
# ------------------------------------------------------------

# Only even try to use MPI if config file says so
using_mpi = config.config.get('run_with_mpi', False)
if using_mpi:
    try:
        pool = MPIPool()
        logging.info("Successfully initialised mpi pool")
    except:
        #print("MPI doesn't seem to be installed... maybe install it?")
        logging.info("MPI doesn't seem to be installed... maybe install it?")
        using_mpi = False
        pool=None

if using_mpi:
    if not pool.is_master():
        print("One thread is going to sleep")
        # Wait for instructions from the master process.
        pool.wait()
        sys.exit(0)

time.sleep(5)
print("Only one thread is master! (if not, ensure config "
      "file has run_with_mpi=True")

log_message('Beginning Chronostar run',
            symbol='_', surround=True)

log_message('Setting up', symbol='.', surround=True)

assert os.access(rdir, os.W_OK)

# ------------------------------------------------------------
# -----  SETTING UP ALL DATA PREP  ---------------------------
# ------------------------------------------------------------

# Set up some filename constants
final_comps_file = 'final_comps.npy'
final_med_and_spans_file = 'final_med_and_spans.npy'
final_memb_probs_file = 'final_membership.npy'

print('After filenames')

# First see if a data savefile path has been provided, and if
# so, then just assume this script has already been performed
# and the data prep has already been done
if (config.config['data_savefile'] != '' and
        os.path.isfile(config.config['data_savefile'])):
    log_message('Loading pre-prepared data')
    data_table = tabletool.load(config.config['data_savefile'])
    historical = 'c_XU' in data_table.colnames

# Otherwise, perform entire process
else:
    # Construct synthetic data if required
    datafile = config.config['data_loadfile']
    if config.synth is not None:
        log_message('Getting synthetic data')
        if not os.path.exists(datafile) and config.config['pickup_prev_run']:
            synth_data = SynthData(pars=config.synth['pars'],
                                   starcounts=config.synth['starcounts'],
                                   Components=Component)
            synth_data.synthesise_everything(filename=datafile,
                                             overwrite=True)
        else:
            log_message('Synthetic data already exists')
    assert os.path.exists(datafile)

    # Read in data as table
    log_message('Read data into table')
    data_table = tabletool.read(datafile)

    historical = 'c_XU' in data_table.colnames

    # If data cuts provided, then apply them
    if config.config['banyan_assoc_name'] != '':
        bounds = get_region(config.config['banyan_assoc_name'])
    elif config.data_bound is not None:
        bounds = (config.data_bound['lower_bound'],
                  config.data_bound['upper_bound'])
    else:
        bounds = None

    if bounds is not None:
        log_message('Applying data cuts')
        star_means = tabletool.build_data_dict_from_table(
                datafile,
                main_colnames=config.cart_colnames.get('main_colnames', None),
                only_means=True,
                historical=historical,
        )
        data_mask = np.where(
                np.all(star_means < bounds[1], axis=1)
                & np.all(star_means > bounds[0], axis=1))
        data_table = data_table[data_mask]
    log_message('Data table has {} rows'.format(len(data_table)))


    # By the end of this, data will be a astropy table
    # with cartesian data written in
    # columns in default way.
    if config.config['convert_to_cartesian']:
        # Performs conversion in place (in memory) on `data_table`
        if (not 'c_XU' in data_table.colnames and
            not 'X_U_corr' in data_table.colnames):
            log_message('Converting to cartesian')
            tabletool.convert_table_astro2cart(
                    table=data_table,
                    main_colnames=config.astro_colnames.get('main_colnames', None),
                    error_colnames=config.astro_colnames.get('error_colnames', None),
                    corr_colnames=config.astro_colnames.get('corr_colnames', None),
                    return_table=True)

    # Calculate background overlaps, storing in data
    bg_lnol_colname = 'background_log_overlap'
    if config.config['include_background_distribution']:
        # Only calculate if missing
        if bg_lnol_colname not in data_table.colnames:
            log_message('Calculating background densities')
            background_means = tabletool.build_data_dict_from_table(
                    config.config['kernel_density_input_datafile'],
                    only_means=True,
            )
            star_means = tabletool.build_data_dict_from_table(
                    data_table, only_means=True,
            )
            ln_bg_ols = expectmax.get_kernel_densities(background_means,
                                                       star_means, )

            # If allowed, save to original file path
            if config.config['overwrite_datafile']:
                tabletool.insert_column(data_table, bg_lnol_colname,
                                        ln_bg_ols, filename=datafile)
            else:
                tabletool.insert_column(data_table, col_data=ln_bg_ols,
                                        col_name=bg_lnol_colname)

if config.config['overwrite_datafile']:
    data_table.write(datafile)
elif config.config['data_savefile'] != '':
    data_table.write(config.config['data_savefile'], overwrite=True)

# Set up trace_orbit_func
if config.config['dummy_trace_orbit_function']:
    trace_orbit_func = dummy_trace_orbit_func
else:
    trace_orbit_func = None

if historical:
    log_message('Data set already has historical cartesian columns')

# Convert data table into numpy arrays of mean and covariance matrices
log_message('Building data dictionary')
data_dict = tabletool.build_data_dict_from_table(
        data_table,
        get_background_overlaps=config.config['include_background_distribution'],
        historical=historical,
)

STARTING_NCOMPS = 1
MAX_COMPS = 20          # Set a ceiling on how long code can run for

# Set up initial values
ncomps = STARTING_NCOMPS

# Fit the first component
log_message(msg='FITTING {} COMPONENT'.format(ncomps),
            symbol='*', surround=True)
run_dir = rdir + '{}/'.format(ncomps)

# Initialise all stars in dataset to be full members of first component
init_memb_probs = np.zeros((len(data_dict['means']),2))
init_memb_probs[:,0] = 1.

# Try and recover any results from previous run
try:
    prev_med_and_spans = np.load(run_dir + 'final/'
                            + final_med_and_spans_file)
    prev_memb_probs = np.load(run_dir + 'final/' + final_memb_probs_file)
    try:
        prev_comps = Component.load_raw_components(
                str(run_dir+'final/'+final_comps_file))
    # Final comps are there, they just can't be read by current module
    # so quickly fit them based on fixed prev membership probabilities
    except AttributeError:
        logging.info('Component class has been modified, reconstructing '
                     'from chain')
        prev_comps = ncomps * [None]
        for i in range(ncomps):
            final_cdir = run_dir + 'final/comp{}/'.format(i)
            chain = np.load(final_cdir + 'final_chain.npy')
            lnprob = np.load(final_cdir + 'final_lnprob.npy')
            npars = len(Component.PARAMETER_FORMAT)
            best_ix = np.argmax(lnprob)
            best_pars = chain.reshape(-1,npars)[best_ix]
            prev_comps[i] = Component(emcee_pars=best_pars)
        Component.store_raw_components(str(run_dir+'final/'+final_comps_file),
                                       prev_comps)
        # np.save(str(run_dir+'final/'+final_comps_file), prev_comps)

    logging.info('Loaded from previous run')
except IOError:
    prev_comps, prev_med_and_spans, prev_memb_probs = \
        expectmax.fit_many_comps(data=data_dict, ncomps=ncomps, rdir=run_dir,
                                 trace_orbit_func=trace_orbit_func,
                                 burnin=config.advanced['burnin_steps'],
                                 sampling_steps=config.advanced['sampling_steps'],
                                 use_background=config.config[
                                    'include_background_distribution'],
                                 init_memb_probs=init_memb_probs,
                                 Component=Component,
                                 )


# Calculate global score of fit for comparison with future fits with different
# component counts
prev_lnlike = expectmax.get_overall_lnlikelihood(data_dict, prev_comps,
                                                 # bg_ln_ols=bg_ln_ols,
                                                 )
prev_lnpost = expectmax.get_overall_lnlikelihood(data_dict, prev_comps,
                                                 # bg_ln_ols=bg_ln_ols,
                                                 inc_posterior=True)
prev_bic = expectmax.calc_bic(data_dict, ncomps, prev_lnlike,
                              memb_probs=prev_memb_probs,
                              Component=Component)

ncomps += 1

# Begin iterative loop, each time trialing the incorporation of a new component
while ncomps < MAX_COMPS:
    if ncomps >= MAX_COMPS:
        log_message(msg='REACHED MAX COMP LIMIT', symbol='+', surround=True)
        break

    log_message(msg='FITTING {} COMPONENT'.format(ncomps),
                symbol='*', surround=True)

    best_fits = []
    lnlikes = []
    lnposts = []
    bics = []
    all_med_and_spans = []
    all_memb_probs = []

    # Iteratively try subdividing each previous component
    for i, target_comp in enumerate(prev_comps):
<<<<<<< HEAD
        log_message(msg='DECOMPOSING COMPONENT {}'.format(chr(ord('A') + i)),
                    symbol='+', surround=True)
        run_dir = rdir + '{}/{}/'.format(ncomps, chr(ord('A') + i))
=======
        div_label = chr(ord('A') + i)
        run_dir = rdir + '{}/{}/'.format(ncomps, div_label)
        log_message(msg='Subdividing stage {}'.format(div_label),
                    symbol='+', surround=True)
>>>>>>> c0fbf520
        mkpath(run_dir)

        assert isinstance(target_comp, Component)
        # Decompose and replace the ith component with two new components
        # by using the 16th and 84th percentile ages from previous run
        split_comps = target_comp.splitGroup(lo_age=prev_med_and_spans[i,-1,1],
                                             hi_age=prev_med_and_spans[i,-1,2])
        init_comps = list(prev_comps)
        init_comps.pop(i)
        init_comps.insert(i, split_comps[1])
        init_comps.insert(i, split_comps[0])

        # Run em fit
        # First try and find any previous runs
        try:
            med_and_spans = np.load(run_dir + 'final/'
                                    + final_med_and_spans_file)
            memb_probs = np.load(run_dir + 'final/' + final_memb_probs_file)
            try:
                comps = Component.load_raw_components(run_dir + 'final/'
                                                      + final_comps_file)
            # Final comps are there, they just can't be read by current module
            # so quickly fit them based on fixed prev membership probabilities
            except AttributeError:
                logging.info(
                    'Component class has been modified, reconstructing from'
                    'chain.')
                prev_comps = ncomps * [None]
                for i in range(ncomps):
                    final_cdir = run_dir + 'final/comp{}/'.format(i)
                    chain = np.load(final_cdir + 'final_chain.npy')
                    lnprob = np.load(final_cdir + 'final_lnprob.npy')
                    npars = len(Component.PARAMETER_FORMAT)
                    best_ix = np.argmax(lnprob)
                    best_pars = chain.reshape(-1, npars)
                    prev_comps[i] = Component(emcee_pars=best_pars)
                Component.store_raw_components(str(run-dir+'final/'+final_comps_file),
                                               prev_comps)
                # np.save(str(run_dir + 'final/' + final_comps_file), prev_comps)

            logging.info('Fit loaded from previous run')
        except IOError:
            comps, med_and_spans, memb_probs = \
            expectmax.fit_many_comps(
                    data=data_dict, ncomps=ncomps, rdir=run_dir,
                    init_comps=init_comps, trace_orbit_func=trace_orbit_func,
                    use_background=config.config[
                        'include_background_distribution'],
                    burnin=config.advanced['burnin_steps'],
                    sampling_steps=config.advanced['sampling_steps'],
                    Component=Component,
            )

        best_fits.append(comps)
        all_med_and_spans.append(med_and_spans)
        all_memb_probs.append(memb_probs)
        lnlikes.append(expectmax.get_overall_lnlikelihood(data_dict, comps))
        lnposts.append(
                expectmax.get_overall_lnlikelihood(data_dict, comps,
                                                   inc_posterior=True)
        )
        bics.append(expectmax.calc_bic(data_dict, ncomps, lnlikes[-1],
                                       memb_probs=memb_probs,
                                       Component=Component))
        logging.info('Decomposition {} finished with \nBIC: {}\nlnlike: {}\n'
                     'lnpost: {}'.format(
            div_label, bics[-1], lnlikes[-1], lnposts[-1],
        ))

    # identify the best performing decomposition
    # best_split_ix = np.argmax(lnposts)
    best_split_ix = np.argmin(bics)
    new_comps, new_meds, new_z, new_lnlike, new_lnpost, new_bic = \
        list(zip(best_fits, all_med_and_spans, all_memb_probs,
            lnlikes, lnposts, bics))[best_split_ix]
    logging.info("Selected {} as best decomposition".format(
        chr(ord('A') + best_split_ix)))
    logging.info("Turned\n{}".format(prev_comps[best_split_ix].get_pars()))
    logging.info('with {} members'.format(prev_memb_probs.sum(axis=0)[best_split_ix]))
    logging.info("into\n{}\n&\n{}".format(
            new_comps[best_split_ix].get_pars(),
            new_comps[best_split_ix + 1].get_pars(),
    ))
<<<<<<< HEAD
    logging.info("with membership breakdown\n{}".format(new_z.sum(axis=0)))
=======
    logginf.info('with {] and {] members'.format(
        new_z.sum(axis=0)[best_split_ix],
        new_z.sum(axis=0)[best_split_ix + 1],
    ))
>>>>>>> c0fbf520

    # Check if the fit has improved
    if new_bic < prev_bic:
        logging.info("Extra component has improved BIC...")
        logging.info("New BIC: {} < Old BIC: {}".format(new_bic, prev_bic))
        logging.info("lnlike: {} | {}".format(new_lnlike, prev_lnlike))
        logging.info("lnpost: {} | {}".format(new_lnpost, prev_lnpost))
        prev_comps, prev_med_and_spans, prev_memb_probs, prev_lnlike, prev_lnpost, \
        prev_bic = \
            (new_comps, new_meds, new_z, new_lnlike, new_lnpost, new_bic)
        ncomps += 1
    else:
        logging.info("Extra component has worsened BIC...")
        logging.info("New BIC: {} > Old BIC: {}".format(new_bic, prev_bic))
        logging.info("lnlike: {} | {}".format(new_lnlike, prev_lnlike))
        logging.info("lnpost: {} | {}".format(new_lnpost, prev_lnpost))
        logging.info("... saving previous fit as best fit to data")
        Component.store_raw_components(rdir + final_comps_file, prev_comps)
        # np.save(rdir + final_comps_file, prev_comps)
        np.save(rdir + final_med_and_spans_file, prev_med_and_spans)
        np.save(rdir + final_memb_probs_file, prev_memb_probs)
        np.save(rdir + 'final_likelihood_post_and_bic',
                [prev_lnlike, prev_lnpost,
                 prev_bic])
        logging.info('Final best fits:')
        [logging.info(c.get_pars()) for c in prev_comps]
        logging.info('Final age med and span:')
        [logging.info(row[-1]) for row in prev_med_and_spans]
        logging.info('Membership distribution: {}'.format(prev_memb_probs.sum(axis=0)))
        logging.info('Final membership:')
        logging.info('\n{}'.format(np.round(prev_memb_probs * 100)))
        logging.info('Final lnlikelihood: {}'.format(prev_lnlike))
        logging.info('Final lnposterior:  {}'.format(prev_lnpost))
        logging.info('Final BIC: {}'.format(prev_bic))
        break

    logging.info("Best fit:\n{}".format(
            [group.get_pars() for group in prev_comps]))

# TODO: using_mpi is not defined if you don't use MPI.
#  Try-except is not the best thing here but will do for now.
try:
    if using_mpi:
        pool.close()
except:
    pass<|MERGE_RESOLUTION|>--- conflicted
+++ resolved
@@ -334,16 +334,10 @@
 
     # Iteratively try subdividing each previous component
     for i, target_comp in enumerate(prev_comps):
-<<<<<<< HEAD
-        log_message(msg='DECOMPOSING COMPONENT {}'.format(chr(ord('A') + i)),
-                    symbol='+', surround=True)
-        run_dir = rdir + '{}/{}/'.format(ncomps, chr(ord('A') + i))
-=======
         div_label = chr(ord('A') + i)
         run_dir = rdir + '{}/{}/'.format(ncomps, div_label)
         log_message(msg='Subdividing stage {}'.format(div_label),
                     symbol='+', surround=True)
->>>>>>> c0fbf520
         mkpath(run_dir)
 
         assert isinstance(target_comp, Component)
@@ -380,7 +374,7 @@
                     best_ix = np.argmax(lnprob)
                     best_pars = chain.reshape(-1, npars)
                     prev_comps[i] = Component(emcee_pars=best_pars)
-                Component.store_raw_components(str(run-dir+'final/'+final_comps_file),
+                Component.store_raw_components(str(run_dir+'final/'+final_comps_file),
                                                prev_comps)
                 # np.save(str(run_dir + 'final/' + final_comps_file), prev_comps)
 
@@ -427,14 +421,13 @@
             new_comps[best_split_ix].get_pars(),
             new_comps[best_split_ix + 1].get_pars(),
     ))
-<<<<<<< HEAD
-    logging.info("with membership breakdown\n{}".format(new_z.sum(axis=0)))
-=======
-    logginf.info('with {] and {] members'.format(
+    logging.info('with {} and {} members'.format(
         new_z.sum(axis=0)[best_split_ix],
         new_z.sum(axis=0)[best_split_ix + 1],
     ))
->>>>>>> c0fbf520
+    logging.info("for an overall membership breakdown\n{}".format(
+            new_z.sum(axis=0)
+    ))
 
     # Check if the fit has improved
     if new_bic < prev_bic:
