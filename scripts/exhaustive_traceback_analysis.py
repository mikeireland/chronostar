#! /usr/bin/env python
"""Script to run an exhaustive analysis of synthetic fits and store
their results in a hierarchical directory structure.
"""

try:
    import matplotlib as mpl
    mpl.use('Agg')
    import matplotlib.pyplot as plt
except ImportError:
    print("Warning: matplotlib not imported")
    pass
    

from distutils.dir_util import mkpath
from multiprocessing import Pool
from itertools import product
import logging
import numpy as np
import os
import pdb
import sys

sys.path.insert(0, '..')

import chronostar.investigator as iv
import chronostar.quadplotter as qp

SAVE_DIR = '../results/synth_results/'
NTIMES = 21
NFIXED_FITS = 21

<<<<<<< HEAD
precs = ['perf', 'gaia', 'double']
#precs = ['gaia']
ages = [10, 20, 40]
spreads = [5, 10, 20]
v_disps = [2, 5, 10]
sizes   = [25, 50, 100, 200]
=======
precs = ['perf', 'gaia']
#precs = ['gaia']
ages = [10, 20]
#spreads = [5]#, 10]
spreads = [10]
v_disps = [2, 5]
sizes   = [50, 100]
>>>>>>> 5fea9898

base_group_pars = [
    -80, 80, 50, 10, -20, -5, None, None, None, None,
    0.0, 0.0, 0.0, None, None
]

prec_val = {'perf':1e-5, 'gaia':1.0, 'double':2.0}

def do_something(age,spread,v_disp,size,prec):
    path_name = SAVE_DIR + "{}_{}_{}_{}_{}/".format(
        age, spread, v_disp, size, prec
    )
    mkpath(path_name)
<<<<<<< HEAD
    logging.basicConfig(
=======
    logger = logging.basicConfig(
>>>>>>> 5fea9898
        filename=path_name + 'investigator_demo.log',
        level=logging.DEBUG, filemode='w'
    )
    logging.info("Maybe starting investigation")
#    group_pars = list(base_group_pars)
#    group_pars[6:9] = [spread, spread, spread]
#    group_pars[9] = v_disp
#    group_pars[13] = age
#    group_pars[14] = size
#
#    times = np.linspace(0, 2*age, NTIMES)
#
#    sf = iv.SynthFit(init_group_pars=group_pars, save_dir=path_name,
#                times=times, nfixed_fits=NFIXED_FITS, prec=prec_val[prec])
#    sf.investigate()
#    np.save(path_name+'synthfit', sf)

    logging.info("Beginning quadplot")
    try:
        stored_sf = np.load(path_name+'synthfit.npy').item()

        logging.info("-- quadplotting --")
        qp.quadplot_synth_res(stored_sf, save_dir=path_name)
    except IOError:
        logging.info("!! synthfit not found")

##    x = list(log.handlers)
#    #x = logging._handlers.copy()
#    for i in x:
#        logger.removeHanlder(i)
#        i.flush()
#        i.close()
#    logging.info(" Done with: {}".format(path_name[len(SAVE_DIR):]))

<<<<<<< HEAD
    sf = iv.SynthFit(init_group_pars=group_pars, save_dir=path_name,
                times=times, nfixed_fits=NFIXED_FITS)
    sf.investigate(period=2000)
    #np.save(path_name+"synthfit.npy", sf)
    qp.quadplot_synth_res(sf, save_dir=path_name)
    os.remove(sf.perf_data_file)
    os.remove(sf.gaia_data_file)
    os.remove(sf.perf_tb_file)
    os.remove(sf.gaia_tb_file)
    

def do_something_wrapper(scenario):
    print("In wrapper")
    print(".. scenario: {}".format(scenario))
    do_something(*scenario)
=======
>>>>>>> 5fea9898

if __name__ == '__main__':
    if len(sys.argv) > 1:
        ncpus = int(sys.argv[1])
    else:
        ncpus = 1
    scenarios = product(ages, spreads, v_disps, sizes, precs)
    if ncpus > 1:
        p = Pool(ncpus)
        p.map(do_something_wrapper, scenarios)
    else:
        map(do_something_wrapper, scenarios)
        
"""    [do_something(age, spread, v_disp, size, prec)
     for age in ages
     for spread in spreads
     for v_disp in v_disps
     for size in sizes
     for prec in precs
     ]

<<<<<<< HEAD
"""
=======

>>>>>>> 5fea9898
<|MERGE_RESOLUTION|>--- conflicted
+++ resolved
@@ -10,16 +10,15 @@
 except ImportError:
     print("Warning: matplotlib not imported")
     pass
-    
+
 
 from distutils.dir_util import mkpath
 from multiprocessing import Pool
 from itertools import product
 import logging
 import numpy as np
-import os
+import sys
 import pdb
-import sys
 
 sys.path.insert(0, '..')
 
@@ -30,22 +29,12 @@
 NTIMES = 21
 NFIXED_FITS = 21
 
-<<<<<<< HEAD
 precs = ['perf', 'gaia', 'double']
 #precs = ['gaia']
 ages = [10, 20, 40]
 spreads = [5, 10, 20]
 v_disps = [2, 5, 10]
 sizes   = [25, 50, 100, 200]
-=======
-precs = ['perf', 'gaia']
-#precs = ['gaia']
-ages = [10, 20]
-#spreads = [5]#, 10]
-spreads = [10]
-v_disps = [2, 5]
-sizes   = [50, 100]
->>>>>>> 5fea9898
 
 base_group_pars = [
     -80, 80, 50, 10, -20, -5, None, None, None, None,
@@ -59,46 +48,18 @@
         age, spread, v_disp, size, prec
     )
     mkpath(path_name)
-<<<<<<< HEAD
     logging.basicConfig(
-=======
-    logger = logging.basicConfig(
->>>>>>> 5fea9898
         filename=path_name + 'investigator_demo.log',
         level=logging.DEBUG, filemode='w'
     )
-    logging.info("Maybe starting investigation")
-#    group_pars = list(base_group_pars)
-#    group_pars[6:9] = [spread, spread, spread]
-#    group_pars[9] = v_disp
-#    group_pars[13] = age
-#    group_pars[14] = size
-#
-#    times = np.linspace(0, 2*age, NTIMES)
-#
-#    sf = iv.SynthFit(init_group_pars=group_pars, save_dir=path_name,
-#                times=times, nfixed_fits=NFIXED_FITS, prec=prec_val[prec])
-#    sf.investigate()
-#    np.save(path_name+'synthfit', sf)
+    group_pars = list(base_group_pars)
+    group_pars[6:9] = [spread, spread, spread]
+    group_pars[9] = v_disp
+    group_pars[13] = age
+    group_pars[14] = size
 
-    logging.info("Beginning quadplot")
-    try:
-        stored_sf = np.load(path_name+'synthfit.npy').item()
+    times = np.linspace(0, 2*age, NTIMES)
 
-        logging.info("-- quadplotting --")
-        qp.quadplot_synth_res(stored_sf, save_dir=path_name)
-    except IOError:
-        logging.info("!! synthfit not found")
-
-##    x = list(log.handlers)
-#    #x = logging._handlers.copy()
-#    for i in x:
-#        logger.removeHanlder(i)
-#        i.flush()
-#        i.close()
-#    logging.info(" Done with: {}".format(path_name[len(SAVE_DIR):]))
-
-<<<<<<< HEAD
     sf = iv.SynthFit(init_group_pars=group_pars, save_dir=path_name,
                 times=times, nfixed_fits=NFIXED_FITS)
     sf.investigate(period=2000)
@@ -108,14 +69,12 @@
     os.remove(sf.gaia_data_file)
     os.remove(sf.perf_tb_file)
     os.remove(sf.gaia_tb_file)
-    
+
 
 def do_something_wrapper(scenario):
     print("In wrapper")
     print(".. scenario: {}".format(scenario))
     do_something(*scenario)
-=======
->>>>>>> 5fea9898
 
 if __name__ == '__main__':
     if len(sys.argv) > 1:
@@ -128,7 +87,7 @@
         p.map(do_something_wrapper, scenarios)
     else:
         map(do_something_wrapper, scenarios)
-        
+
 """    [do_something(age, spread, v_disp, size, prec)
      for age in ages
      for spread in spreads
@@ -137,8 +96,4 @@
      for prec in precs
      ]
 
-<<<<<<< HEAD
-"""
-=======
-
->>>>>>> 5fea9898
+"""